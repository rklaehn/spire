package spire.benchmark.jmh

import java.util.concurrent.TimeUnit

import org.openjdk.jmh.annotations._
import org.openjdk.jmh.infra.Blackhole
import spire.algebra.Eq
import spire.algebra.CooperativeEq
import spire.std.long._

object StrictEqSyntax {

  implicit class EqOps[T](val lhs: T) extends AnyVal {
    // this version of === does not allow implicit conversions to happen because of the =:=
    def =====[U](rhs: U)(implicit ev: Eq[T], u2t: U =:= T) = ev.eqv(lhs, u2t(rhs))
  }
}

<<<<<<< HEAD
case class Foo(x: Int)
case class Bar(x: Int)
object FooBarEq {

  implicit val cooperativeEq: CooperativeEq[Foo, Bar] = new CooperativeEq[Foo, Bar] {

    def eqv(a: Foo, b: Bar): Boolean = a.x == b.x
  }
}

@BenchmarkMode(Array(Mode.AverageTime))
@OutputTimeUnit(TimeUnit.NANOSECONDS)
@State(Scope.Thread)
class LongCooperativeEqualityCheckBenchmark {
  import FooBarEq._

  var a: Long = 0L

  var b: Long = 0L

  var c: Int = 0

  var d: Foo = new Foo(0)

  var e: Bar = new Bar(0)

  @Benchmark
  def eqtildeeqLongLong(x: Blackhole): Unit = {
    import spire.syntax.cooperativeEq._
    x.consume(a =~= b)
  }

  @Benchmark
  def eqtildeeqLongInt(x: Blackhole): Unit = {
    import spire.syntax.cooperativeEq._
    x.consume(a =~= c)
  }

  @Benchmark
  def eqtildeeqIntLong(x: Blackhole): Unit = {
    import spire.syntax.cooperativeEq._
    x.consume(c =~= b)
  }

  @Benchmark
  def eqtildeeqFooBar(x: Blackhole): Unit = {
    import spire.syntax.cooperativeEq._
    x.consume(d =~= e)
  }
=======
object WrapperSyntax {

  implicit class LongWrapper(val x: Long) { lhs => def =+=(rhs: LongWrapper): Boolean = lhs.x == rhs.x }
>>>>>>> f6341395
}

@BenchmarkMode(Array(Mode.AverageTime))
@OutputTimeUnit(TimeUnit.NANOSECONDS)
@State(Scope.Thread)
class LongEqualityCheckBenchmark {

  var a: Long = 0L

  var b: Long = 0L

  @Benchmark
  def compare(x: Blackhole): Unit = {
    x.consume(a compare b)
  }

  @Benchmark
  def eqeq(x: Blackhole): Unit = {
    x.consume(a == b)
  }

  @Benchmark
  def eqeqeq(x: Blackhole): Unit = {
    import spire.implicits._
    x.consume(a === b)
  }

  @Benchmark
  def strictEq(x: Blackhole): Unit = {
    import StrictEqSyntax._
    x.consume(a ===== b)
  }

  @Benchmark
  def strictEqMacro(x: Blackhole): Unit = {
    import spire.syntax.strictEq._
    x.consume(a ==== b)
  }

  @Benchmark
  def wrapperEq(x: Blackhole): Unit = {
    import WrapperSyntax._
    x.consume(a =+= b)
  }
}<|MERGE_RESOLUTION|>--- conflicted
+++ resolved
@@ -15,8 +15,6 @@
     def =====[U](rhs: U)(implicit ev: Eq[T], u2t: U =:= T) = ev.eqv(lhs, u2t(rhs))
   }
 }
-
-<<<<<<< HEAD
 case class Foo(x: Int)
 case class Bar(x: Int)
 object FooBarEq {
@@ -31,6 +29,7 @@
 @OutputTimeUnit(TimeUnit.NANOSECONDS)
 @State(Scope.Thread)
 class LongCooperativeEqualityCheckBenchmark {
+
   import FooBarEq._
 
   var a: Long = 0L
@@ -66,11 +65,11 @@
     import spire.syntax.cooperativeEq._
     x.consume(d =~= e)
   }
-=======
+}
+
 object WrapperSyntax {
 
   implicit class LongWrapper(val x: Long) { lhs => def =+=(rhs: LongWrapper): Boolean = lhs.x == rhs.x }
->>>>>>> f6341395
 }
 
 @BenchmarkMode(Array(Mode.AverageTime))
